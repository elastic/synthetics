name: release

on:
  workflow_dispatch:
    inputs:
      is-stack-release:
        type: boolean
        description: Should we tag the current version as a stack release?
        required: true
        default: false
      dry-run:
        type: boolean
        description: "Should we run in dry-run mode?"
        required: true
        default: false

permissions:
  contents: write # needed to push the tag and create the release

jobs:
  release:
    runs-on: ubuntu-latest
    steps:
      - uses: actions/checkout@v3
        with:
          fetch-depth: 0
      - uses: elastic/apm-pipeline-library/.github/actions/setup-git@current
      - uses: elastic/apm-pipeline-library/.github/actions/setup-npmrc@current
        with:
          secret: secret/jenkins-ci/npmjs/elasticmachine
          vault-url: ${{ secrets.VAULT_ADDR }}
          vault-role-id: ${{ secrets.VAULT_ROLE_ID }}
          vault-secret-id: ${{ secrets.VAULT_SECRET_ID }}
      - run: npm ci # runs npm prepublish
      - uses: ./.github/actions/setup-totp
        with:
          vault-url: ${{ secrets.VAULT_ADDR }}
          vault-role-id: ${{ secrets.VAULT_ROLE_ID }}
          vault-secret-id: ${{ secrets.VAULT_SECRET_ID }}
      - run: npx semantic-release --dry-run="${DRY_RUN}"
        env:
          DRY_RUN: ${{ github.event.inputs.dry-run }}
          GITHUB_TOKEN: ${{ github.token }}

      - name: Get version and package name
        if: ${{ github.event.inputs.dry-run == 'false' }}
        run: |
          echo "VERSION=$(jq -r '.version' package.json)" >> $GITHUB_ENV
          echo "NPM_PACKAGE=$(jq -r '.name' package.json) >> $GITHUB_ENV

<<<<<<< HEAD
=======
      - name: Create 'latest' dist-tag
        if: ${{ github.event.inputs.dry-run == 'false' }}
        run: npm dist-tag --otp=${TOTP_CODE} add "${NPM_PACKAGE}@${VERSION}" latest

>>>>>>> a112bd6c
      - name: Create 'stack_release' dist-tag
        if: ${{ github.event.inputs.dry-run == 'false' && github.event.inputs.is-stack-release == 'true' }}
        run: npm dist-tag --otp=${TOTP_CODE} add "${NPM_PACKAGE}@${VERSION}" stack_release

      - if: ${{ always() && github.event.inputs.dry-run == 'false' }}
        uses: elastic/apm-pipeline-library/.github/actions/notify-build-status@current
        with:
          vaultUrl: ${{ secrets.VAULT_ADDR }}
          vaultRoleId: ${{ secrets.VAULT_ROLE_ID }}
          vaultSecretId: ${{ secrets.VAULT_SECRET_ID }}
          slackChannel: "#synthetics-user_experience-uptime"<|MERGE_RESOLUTION|>--- conflicted
+++ resolved
@@ -48,13 +48,6 @@
           echo "VERSION=$(jq -r '.version' package.json)" >> $GITHUB_ENV
           echo "NPM_PACKAGE=$(jq -r '.name' package.json) >> $GITHUB_ENV
 
-<<<<<<< HEAD
-=======
-      - name: Create 'latest' dist-tag
-        if: ${{ github.event.inputs.dry-run == 'false' }}
-        run: npm dist-tag --otp=${TOTP_CODE} add "${NPM_PACKAGE}@${VERSION}" latest
-
->>>>>>> a112bd6c
       - name: Create 'stack_release' dist-tag
         if: ${{ github.event.inputs.dry-run == 'false' && github.event.inputs.is-stack-release == 'true' }}
         run: npm dist-tag --otp=${TOTP_CODE} add "${NPM_PACKAGE}@${VERSION}" stack_release
