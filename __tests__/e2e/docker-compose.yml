version: '3.7'
services:
  elasticsearch:
    image: docker.elastic.co/elasticsearch/elasticsearch:${STACK_VERSION}
    container_name: elasticsearch
    healthcheck:
      test: ["CMD-SHELL", "curl -s http://localhost:9200/_cluster/health | grep -vq '\"status\":\"red\"'"]
      retries: 10
      interval: 20s
    environment:
      - node.name=elasticsearch
      - cluster.name=es-docker-cluster
      - cluster.initial_master_nodes=elasticsearch
      - bootstrap.memory_lock=true
      - "ES_JAVA_OPTS=-Xms512m -Xmx512m"
    ulimits:
      memlock:
        soft: -1
        hard: -1
    ports:
      - '9220:9200'
    expose:
      - '9220'
    networks:
      - elastic
  kibana:
    image: docker.elastic.co/kibana/kibana:${STACK_VERSION}
    container_name: kibana
    depends_on:
      - elasticsearch
      - synthetic
    healthcheck:
      test: ["CMD", "curl", "-s", "-f", "http://localhost:5601/api/status"]
      interval: 30s
      retries: 10
      start_period: 30s
    ports:
      - 127.0.0.1:5620:5601
    expose:
      - '5620'
    environment:
      ELASTICSEARCH_URL: http://elasticsearch:9200
      ELASTICSEARCH_HOSTS: http://elasticsearch:9200
    networks:
      - elastic
  synthetic:
<<<<<<< HEAD
    image: ${STACK_IMAGE:-docker.elastic.co/beats/heartbeat}:${STACK_VERSION}
=======
    image: docker.elastic.co/experimental/synthetics:${SYNTHETICS_VERSION}-synthetics
>>>>>>> 6122228b
    container_name: synthetics
    depends_on:
      - elasticsearch
    volumes:
      - ../../examples/docker/heartbeat.docker.yml:/usr/share/heartbeat/heartbeat.yml:ro
      - ../../:/opt/elastic-synthetics:rw
    security_opt:
      - seccomp=../../examples/docker/seccomp_profile.json
    environment:
      ELASTICSEARCH_URL: http://elasticsearch:9200
      ELASTICSEARCH_HOSTS: http://elasticsearch:9200
    command:
      -E output.elasticsearch.hosts=["elasticsearch:9200"] --strict.perms=false --environment container
    networks:
      - elastic

networks:
  elastic:
    driver: bridge<|MERGE_RESOLUTION|>--- conflicted
+++ resolved
@@ -44,11 +44,7 @@
     networks:
       - elastic
   synthetic:
-<<<<<<< HEAD
     image: ${STACK_IMAGE:-docker.elastic.co/beats/heartbeat}:${STACK_VERSION}
-=======
-    image: docker.elastic.co/experimental/synthetics:${SYNTHETICS_VERSION}-synthetics
->>>>>>> 6122228b
     container_name: synthetics
     depends_on:
       - elasticsearch
