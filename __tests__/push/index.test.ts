--- conflicted
+++ resolved
@@ -29,11 +29,9 @@
 import { mkdir, rm, writeFile } from 'fs/promises';
 import { join } from 'path';
 import { Monitor } from '../../src/dsl/monitor';
-import { formatDuplicateError, push } from '../../src/push';
-import { APISchema } from '../../src/push/monitor';
+import { formatDuplicateError } from '../../src/push';
 import { Server } from '../utils/server';
 import { CLIMock } from '../utils/test-config';
-import * as pushAPI from '../../src/push/index';
 
 describe('Push', () => {
   const PROJECT_DIR = join(__dirname, 'new-project');
@@ -227,46 +225,7 @@
   describe('API', () => {
     let server: Server;
     beforeAll(async () => {
-<<<<<<< HEAD
       server = await createKibanaTestServer();
-=======
-      server = await Server.create({ port: 54455 });
-      const apiRes = { failedMonitors: [], failedStaleMonitors: [] };
-      server.route(
-        '/sync/s/dummy/api/synthetics/service/project/monitors',
-        (req, res) => {
-          res.end(JSON.stringify(apiRes));
-        }
-      );
-      server.route(
-        '/stream/s/dummy/api/synthetics/service/project/monitors',
-        async (req, res) => {
-          await new Promise(r => setTimeout(r, 20));
-          req.on('data', chunks => {
-            const schema = JSON.parse(chunks.toString()) as APISchema;
-            res.write(
-              JSON.stringify(
-                schema.monitors.length + ' monitors created successfully'
-              ) + '\n'
-            );
-            res.write(
-              JSON.stringify(
-                `${schema.monitors[1].name} monitor updated successfully`
-              ) + '\n'
-            );
-            if (!schema.keep_stale) {
-              // write more than the stream buffer to check the broken NDJSON data
-              res.write(
-                JSON.stringify(Buffer.from('a'.repeat(70000)).toString()) + '\n'
-              );
-            }
-          });
-          req.on('end', () => {
-            res.end(JSON.stringify(apiRes));
-          });
-        }
-      );
->>>>>>> 4652d7e1
       await fakeProjectSetup(
         {
           id: 'dummy',
