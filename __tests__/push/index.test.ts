--- conflicted
+++ resolved
@@ -23,41 +23,22 @@
  *
  */
 
-<<<<<<< HEAD
 import { mkdir, rm, writeFile } from 'fs/promises';
-=======
-process.env.NO_COLOR = '1';
-
->>>>>>> e55970df
 import { join } from 'path';
 import { Monitor } from '../../src/dsl/monitor';
 import { formatDuplicateError } from '../../src/push';
 import { CLIMock } from '../utils/test-config';
 
-<<<<<<< HEAD
-describe('Push CLI', () => {
-  const PROJECT_DIR = join(__dirname, 'new-project');
-  const DEFAULT_ARGS = ['--auth', 'foo'];
-
-  async function runPush(args = DEFAULT_ARGS, env?) {
-=======
-const FIXTURES_DIR = join(__dirname, '..', 'fixtures');
+process.env.NO_COLOR = '1';
 
 describe('Push', () => {
   afterAll(() => (process.env.NO_COLOR = ''));
 
-  const args = [
-    '--url',
-    'http://localhost:8000',
-    '--auth',
-    'foo',
-    '--project',
-    'test',
-    '.',
-  ];
+  const PROJECT_DIR = join(__dirname, 'new-project');
+  const DEFAULT_ARGS = ['--auth', 'foo'];
+  const FIXTURES_DIR = join(__dirname, '..', 'fixtures');
 
-  it('errors when schedule option is empty', async () => {
->>>>>>> e55970df
+  async function runPush(args = DEFAULT_ARGS, env?) {
     const cli = new CLIMock()
       .args(['push', ...args])
       .run({ cwd: PROJECT_DIR, env: { ...process.env, ...env } });
