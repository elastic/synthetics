/**
 * MIT License
 *
 * Copyright (c) 2020-present, Elastic NV
 *
 * Permission is hereby granted, free of charge, to any person obtaining a copy
 * of this software and associated documentation files (the "Software"), to deal
 * in the Software without restriction, including without limitation the rights
 * to use, copy, modify, merge, publish, distribute, sublicense, and/or sell
 * copies of the Software, and to permit persons to whom the Software is
 * furnished to do so, subject to the following conditions:
 *
 * The above copyright notice and this permission notice shall be included in
 * all copies or substantial portions of the Software.
 *
 * THE SOFTWARE IS PROVIDED "AS IS", WITHOUT WARRANTY OF ANY KIND, EXPRESS OR
 * IMPLIED, INCLUDING BUT NOT LIMITED TO THE WARRANTIES OF MERCHANTABILITY,
 * FITNESS FOR A PARTICULAR PURPOSE AND NONINFRINGEMENT. IN NO EVENT SHALL THE
 * AUTHORS OR COPYRIGHT HOLDERS BE LIABLE FOR ANY CLAIM, DAMAGES OR OTHER
 * LIABILITY, WHETHER IN AN ACTION OF CONTRACT, TORT OR OTHERWISE, ARISING FROM,
 * OUT OF OR IN CONNECTION WITH THE SOFTWARE OR THE USE OR OTHER DEALINGS IN
 * THE SOFTWARE.
 *
 */

import { ChildProcess, spawn } from 'child_process';
import { join } from 'path';

describe('CLI', () => {
  const FIXTURES_DIR = join(__dirname, 'fixtures');
  it('run suites and exit with 0', async () => {
    const cli = new CLIMock([join(FIXTURES_DIR, 'fake.journey.ts')]);
    await cli.waitFor('Journey: fake journey');
    expect(cli.output()).toContain('fake journey');
    expect(await cli.exitCode).toBe(0);
  });

  it('run suites and exit with 1', async () => {
    const cli = new CLIMock([join(FIXTURES_DIR, 'error.journey.ts')]);
    await cli.waitFor('boom');
    expect(await cli.exitCode).toBe(1);
  });

  it('produce json output via --json flag', async () => {
    const cli = new CLIMock([join(FIXTURES_DIR, 'fake.journey.ts'), '--json']);
    await cli.waitFor('fake journey');
    const output = cli.output();
    expect(JSON.parse(output).journey).toEqual({
      id: 'fake journey',
      name: 'fake journey',
    });
    expect(await cli.exitCode).toBe(0);
  });

  it('enables rich events on `--rich-events` flag', async () => {
    const cli = new CLIMock([
      join(FIXTURES_DIR, 'fake.journey.ts'),
      '--rich-events',
    ]);
    await cli.waitFor('fake journey');
    const output = cli.output();
    expect(JSON.parse(output).journey).toEqual({
      id: 'fake journey',
      name: 'fake journey',
    });
    expect(await cli.exitCode).toBe(0);
  });

<<<<<<< HEAD
  it('pass config to journey params', async () => {
    const cli = new CLIMock([
      join(FIXTURES_DIR, 'fake.journey.ts'),
      '--json',
      '--config',
      join(FIXTURES_DIR, 'synthetics.config.ts'),
      '-e',
      'testing',
    ]);
    await cli.waitFor('journey/start');
    const output = cli.output();
    expect(await cli.exitCode).toBe(0);
    expect(JSON.parse(output).payload).toMatchObject({
=======
  it('pass dynamic config to journey params', async () => {
    // jest by default sets NODE_ENV to `test`
    const original = process.env['NODE_ENV'];
    const output = async () => {
      const cli = new CLIMock([
        join(FIXTURES_DIR, 'fake.journey.ts'),
        '--json',
        '--config',
        join(FIXTURES_DIR, 'synthetics.config.ts'),
      ]);
      await cli.waitFor('journey/start');
      expect(await cli.exitCode).toBe(0);
      return cli.output();
    };

    expect(JSON.parse(await output()).payload).toMatchObject({
>>>>>>> 7902aff1
      params: { url: 'non-dev' },
    });
    process.env['NODE_ENV'] = 'development';
    expect(JSON.parse(await output()).payload).toMatchObject({
      params: { url: 'dev' },
    });
    process.env['NODE_ENV'] = original;
  });

  it('pass playwright options to runner', async () => {
    const cli = new CLIMock([
      join(FIXTURES_DIR, 'pwoptions.journey.ts'),
      '--json',
      '--config',
      join(FIXTURES_DIR, 'synthetics.config.ts'),
    ]);
    await cli.waitFor('step/end');
    const output = cli.output();
    expect(await cli.exitCode).toBe(0);
    expect(JSON.parse(output).step).toMatchObject({
      status: 'succeeded',
    });
  });

  it('suite params wins over config params', async () => {
    const cli = new CLIMock([
      join(FIXTURES_DIR, 'fake.journey.ts'),
      '--json',
      '--config',
      join(FIXTURES_DIR, 'synthetics.config.ts'),
      '-s',
      '{"url": "suite-url"}',
    ]);
    await cli.waitFor('journey/start');
    const output = cli.output();
    expect(await cli.exitCode).toBe(0);
    expect(JSON.parse(output).payload).toMatchObject({
      params: { url: 'suite-url' },
    });
  });

  it('throw error on modifying params', async () => {
    const cli = new CLIMock([
      join(FIXTURES_DIR, 'params-error.journey.ts'),
      '-j',
    ]);
    expect(await cli.exitCode).toBe(1);
    const output = cli.output();
    expect(JSON.parse(output).error).toMatchObject({
      name: 'TypeError',
      message: 'Cannot add property foo, object is not extensible',
    });
  });

  it('support capability flag', async () => {
    const cli = new CLIMock([
      join(FIXTURES_DIR, 'example.journey.ts'),
      '-j',
      '--capability',
      'metrics',
    ]);
    await cli.waitFor('step/end');
    const output = JSON.parse(cli.output());
    expect(output.payload.metrics).toBeDefined();
    expect(await cli.exitCode).toBe(0);
  });

  it('show warn for unknown capability flag', async () => {
    const cli = new CLIMock([
      join(FIXTURES_DIR, 'fake.journey.ts'),
      '-j',
      '--capability',
      'unknown',
    ]);
    try {
      await cli.exitCode;
    } catch (e) {
      expect(e.message).toMatch('Missing capability "unknown"');
    }
  });

  it('run expect assetions with type check', async () => {
    // flag turns on type checking
    process.env['TS_NODE_TYPE_CHECK'] = 'true';
    const cli = new CLIMock([join(FIXTURES_DIR, 'expect.journey.ts')]);
    expect(await cli.exitCode).toBe(0);
    process.env['TS_NODE_TYPE_CHECK'] = 'false';
  });
});

class CLIMock {
  private process: ChildProcess;
  private data: string;
  private waitForText: string;
  private waitForPromise: () => void;
  exitCode: Promise<number>;

  constructor(args: string[]) {
    this.data = '';
    this.process = spawn(
      'node',
      [join(__dirname, '..', 'dist', 'cli.js'), ...args],
      {
        env: process.env,
        stdio: 'pipe',
      }
    );
    const dataListener = data => {
      this.data = data.toString();
      if (this.waitForPromise && this.data.includes(this.waitForText)) {
        this.process.stdout.off('data', dataListener);
        this.waitForPromise();
      }
    };
    this.process.stdout.on('data', dataListener);

    this.exitCode = new Promise((res, rej) => {
      this.process.stderr.on('data', data => rej(new Error(data)));
      this.process.on('exit', code => res(code));
    });
  }

  async waitFor(text: string): Promise<void> {
    this.waitForText = text;
    return new Promise(r => (this.waitForPromise = r));
  }

  output() {
    return this.data;
  }
}<|MERGE_RESOLUTION|>--- conflicted
+++ resolved
@@ -66,21 +66,6 @@
     expect(await cli.exitCode).toBe(0);
   });
 
-<<<<<<< HEAD
-  it('pass config to journey params', async () => {
-    const cli = new CLIMock([
-      join(FIXTURES_DIR, 'fake.journey.ts'),
-      '--json',
-      '--config',
-      join(FIXTURES_DIR, 'synthetics.config.ts'),
-      '-e',
-      'testing',
-    ]);
-    await cli.waitFor('journey/start');
-    const output = cli.output();
-    expect(await cli.exitCode).toBe(0);
-    expect(JSON.parse(output).payload).toMatchObject({
-=======
   it('pass dynamic config to journey params', async () => {
     // jest by default sets NODE_ENV to `test`
     const original = process.env['NODE_ENV'];
@@ -97,7 +82,6 @@
     };
 
     expect(JSON.parse(await output()).payload).toMatchObject({
->>>>>>> 7902aff1
       params: { url: 'non-dev' },
     });
     process.env['NODE_ENV'] = 'development';
