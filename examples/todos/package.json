{
  "name": "todos",
  "private": true,
  "description": "This suite tests the examples that ship with the open source Vue.js project.",
  "scripts": {},
  "license": "MIT",
  "dependencies": {
    "@elastic/synthetics": "*",
<<<<<<< HEAD
    "playwright-chromium": "^1.7.0"
=======
    "playwright-core": "=1.6.2"
>>>>>>> b07443ae
  }
}<|MERGE_RESOLUTION|>--- conflicted
+++ resolved
@@ -6,10 +6,6 @@
   "license": "MIT",
   "dependencies": {
     "@elastic/synthetics": "*",
-<<<<<<< HEAD
-    "playwright-chromium": "^1.7.0"
-=======
     "playwright-core": "=1.6.2"
->>>>>>> b07443ae
   }
 }