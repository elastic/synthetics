--- conflicted
+++ resolved
@@ -59,17 +59,10 @@
   // By default we run the script start_service.sh
 
   let childProcess: ChildProcess;
-<<<<<<< HEAD
-  if (environment === "development") {
-    console.log("Starting service from `./start_service.sh`")
-    const childProcess = spawn('./hooks/start_service.sh');
-    childProcess.stdout.on('data', (chunk) => {
-=======
   if (environment === 'development') {
     console.log('Starting service from `./start_service.sh`');
     const childProcess = spawn('./start_service.sh');
     childProcess.stdout.on('data', chunk => {
->>>>>>> 0c9761be
       console.log(chunk);
     });
     childProcess.stderr.on('data', chunk => {
