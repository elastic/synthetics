--- conflicted
+++ resolved
@@ -46,11 +46,7 @@
  * Handle both directory and files that are passed through TTY
  * and add them to suites
  */
-<<<<<<< HEAD
 async function prepareSuites(inputs: string[]) {
-=======
-async function prepareSuites(inputs) {
->>>>>>> 8cf274f7
   const suites = new Set<string>();
   const addSuite = absPath => {
     log(`Processing file: ${absPath}`);
