/**
 * MIT License
 *
 * Copyright (c) 2020-present, Elastic NV
 *
 * Permission is hereby granted, free of charge, to any person obtaining a copy
 * of this software and associated documentation files (the "Software"), to deal
 * in the Software without restriction, including without limitation the rights
 * to use, copy, modify, merge, publish, distribute, sublicense, and/or sell
 * copies of the Software, and to permit persons to whom the Software is
 * furnished to do so, subject to the following conditions:
 *
 * The above copyright notice and this permission notice shall be included in
 * all copies or substantial portions of the Software.
 *
 * THE SOFTWARE IS PROVIDED "AS IS", WITHOUT WARRANTY OF ANY KIND, EXPRESS OR
 * IMPLIED, INCLUDING BUT NOT LIMITED TO THE WARRANTIES OF MERCHANTABILITY,
 * FITNESS FOR A PARTICULAR PURPOSE AND NONINFRINGEMENT. IN NO EVENT SHALL THE
 * AUTHORS OR COPYRIGHT HOLDERS BE LIABLE FOR ANY CLAIM, DAMAGES OR OTHER
 * LIABILITY, WHETHER IN AN ACTION OF CONTRACT, TORT OR OTHERWISE, ARISING FROM,
 * OUT OF OR IN CONNECTION WITH THE SOFTWARE OR THE USE OR OTHER DEALINGS IN
 * THE SOFTWARE.
 *
 */

import { program, Option } from 'commander';
import { CliArgs } from './common_types';
import { reporters } from './reporters';

/* eslint-disable-next-line @typescript-eslint/no-var-requires */
const { name, version } = require('../package.json');

program
  .name(`npx ${name}`)
  .usage('[options] [dir] [files] file')
  .option(
    '-c, --config <path>',
    'configuration path (default: synthetics.config.js)'
  )
<<<<<<< HEAD
  .option(
    '-s, --suite-params <jsonstring>',
    'JSON object that gets injected to all journeys',
    JSON.parse
  )
  .option(
    '-p, --params <jsonstring>',
    'JSON object that gets injected to all journeys',
    JSON.parse
  )
=======
  .option('-s, --suite-params <jsonstring>', 'suite variables', '{}')
  .option('-j, --json', 'output newline delimited JSON')
>>>>>>> 5685931b
  .addOption(
    new Option('--reporter <value>', `output repoter format`).choices(
      Object.keys(reporters)
    )
  )
  .option('-d, --debug', 'print debug logs info')
  .option(
    '--pattern <pattern>',
    'RegExp file patterns to search inside directory'
  )
  .option('--inline', 'Run inline journeys from heartbeat')
  .option('-r, --require <modules...>', 'module(s) to preload')
  .option('--no-headless', 'run browser in headful mode')
  .option('--sandbox', 'enable chromium sandboxing', false)
  .option('--rich-events', 'Mimics a heartbeat run')
  .option(
    '--capability <features...>',
    'Enable capabilities through feature flags'
  )
  .addOption(
    new Option('--screenshots [flag]', 'take screenshots at end of each step')
      .choices(['on', 'off', 'only-on-failure'])
      .default('on')
  )
  .option(
    '--dry-run',
    "don't actually execute anything, report only registered journeys"
  )
  .option(
    '--match <name>',
    'run only journeys with a name or tags that matches the glob'
  )
  .option(
    '--tags <name...>',
    'run only journeys with the given tag(s), or globs'
  )
  .option(
    '--outfd <fd>',
    'specify a file descriptor for logs. Default is stdout',
    parseInt
  )
  .option(
    '--ws-endpoint <endpoint>',
    'Browser WebSocket endpoint to connect to'
  )
  .option(
    '--pause-on-error',
    'pause on error until a keypress is made in the console. Useful during development'
  )
  .version(version)
  .description('Run synthetic tests');

const command = program.parse(process.argv);
const options = command.opts() as CliArgs;

/**
 * Group all events that can be consumed by heartbeat and
 * eventually by the Synthetics UI.
 */
if (options.richEvents) {
  options.reporter = options.reporter ?? 'json';
  options.ssblocks = true;
  options.network = true;
}

if (options.capability) {
  const supportedCapabilities = [
    'trace',
    'network',
    'filmstrips',
    'metrics',
    'ssblocks',
  ];
  /**
   * trace - record chrome trace events(LCP, FCP, CLS, etc.) for all journeys
   * network - capture network information for all journeys
   * filmstrips - record detailed filmstrips for all journeys
   * metrics - capture performance metrics (DOM Nodes, Heap size, etc.) for each step
   * ssblocks - Dedupes the screenshots in to blocks to save storage space
   */
  for (const flag of options.capability) {
    if (supportedCapabilities.includes(flag)) {
      options[flag] = true;
    } else {
      console.warn(
        `Missing capability "${flag}", current supported capabilities are ${supportedCapabilities.join(
          ', '
        )}`
      );
    }
  }
}

export { options };
export default command;<|MERGE_RESOLUTION|>--- conflicted
+++ resolved
@@ -37,7 +37,6 @@
     '-c, --config <path>',
     'configuration path (default: synthetics.config.js)'
   )
-<<<<<<< HEAD
   .option(
     '-s, --suite-params <jsonstring>',
     'JSON object that gets injected to all journeys',
@@ -48,10 +47,7 @@
     'JSON object that gets injected to all journeys',
     JSON.parse
   )
-=======
-  .option('-s, --suite-params <jsonstring>', 'suite variables', '{}')
   .option('-j, --json', 'output newline delimited JSON')
->>>>>>> 5685931b
   .addOption(
     new Option('--reporter <value>', `output repoter format`).choices(
       Object.keys(reporters)
