/**
 * MIT License
 *
 * Copyright (c) 2020-present, Elastic NV
 *
 * Permission is hereby granted, free of charge, to any person obtaining a copy
 * of this software and associated documentation files (the "Software"), to deal
 * in the Software without restriction, including without limitation the rights
 * to use, copy, modify, merge, publish, distribute, sublicense, and/or sell
 * copies of the Software, and to permit persons to whom the Software is
 * furnished to do so, subject to the following conditions:
 *
 * The above copyright notice and this permission notice shall be included in
 * all copies or substantial portions of the Software.
 *
 * THE SOFTWARE IS PROVIDED "AS IS", WITHOUT WARRANTY OF ANY KIND, EXPRESS OR
 * IMPLIED, INCLUDING BUT NOT LIMITED TO THE WARRANTIES OF MERCHANTABILITY,
 * FITNESS FOR A PARTICULAR PURPOSE AND NONINFRINGEMENT. IN NO EVENT SHALL THE
 * AUTHORS OR COPYRIGHT HOLDERS BE LIABLE FOR ANY CLAIM, DAMAGES OR OTHER
 * LIABILITY, WHETHER IN AN ACTION OF CONTRACT, TORT OR OTHERWISE, ARISING FROM,
 * OUT OF OR IN CONNECTION WITH THE SOFTWARE OR THE USE OR OTHER DEALINGS IN
 * THE SOFTWARE.
 *
 */

import merge from 'deepmerge';
import { createOption } from 'commander';
import { readConfig } from './config';
import type { CliArgs, RunOptions } from './common_types';
import { THROTTLING_WARNING_MSG, warn } from './helpers';

type Mode = 'run' | 'push';

/**
 * Normalize the options passed via CLI and Synthetics config file
 *
 * Order of preference for options:
 * 1. Local options configured via Runner API
 * 2. CLI flags
 * 3. Configuration file
 */
export async function normalizeOptions(
  cliArgs: CliArgs,
  mode: Mode = 'run'
): Promise<RunOptions> {
  /**
   * Move filtering flags from the top level to filter object
   * and delete the old keys
   */
  const grepOpts = {
    pattern: cliArgs.pattern,
    tags: cliArgs.tags,
    match: cliArgs.match,
  };
  delete cliArgs.pattern;
  delete cliArgs.tags;
  delete cliArgs.match;

  const options: RunOptions = {
    ...cliArgs,
    grepOpts,
    environment: process.env['NODE_ENV'] || 'development',
  };
  /**
   * Validate and read synthetics config file based on the environment
   */
  const config =
    cliArgs.config || !cliArgs.inline
      ? await readConfig(options.environment, cliArgs.config)
      : {};

  options.params = Object.freeze(merge(config.params, cliArgs.params || {}));
  options.fields = Object.freeze(
<<<<<<< HEAD
    merge(config.monitor?.fields ?? {}, cliArgs.fields || {})
=======
    merge(config.monitor?.fields ?? {}, cliArgs?.fields || {})
>>>>>>> a988c8c8
  );

  /**
   * Merge playwright options from CLI and Synthetics config
   * and prefer individual options over other option
   */
  const playwrightOpts = merge(
    config.playwrightOptions,
    cliArgs.playwrightOptions || {},
    {
      arrayMerge(target, source) {
        if (source && source.length > 0) {
          return [...new Set(source)];
        }
        return target;
      },
    }
  );
  options.playwrightOptions = {
    ...playwrightOpts,
    headless: getHeadlessFlag(cliArgs.headless, playwrightOpts?.headless),
    chromiumSandbox: cliArgs.sandbox ?? playwrightOpts?.chromiumSandbox,
    ignoreHTTPSErrors:
      cliArgs.ignoreHttpsErrors ?? playwrightOpts?.ignoreHTTPSErrors,
  };

  /**
   * Merge default options based on the mode of operation whether we are running tests locally
   * or pushing the project monitors
   */
  switch (mode) {
    case 'run':
      if (cliArgs.capability) {
        const supportedCapabilities = [
          'trace',
          'network',
          'filmstrips',
          'metrics',
          'ssblocks',
        ];
        /**
         * trace - record chrome trace events(LCP, FCP, CLS, etc.) for all journeys
         * network - capture network information for all journeys
         * filmstrips - record detailed filmstrips for all journeys
         * metrics - capture performance metrics (DOM Nodes, Heap size, etc.) for each step
         * ssblocks - Dedupes the screenshots in to blocks to save storage space
         */
        for (const flag of cliArgs.capability) {
          if (supportedCapabilities.includes(flag)) {
            options[flag] = true;
          } else {
            console.warn(
              `Missing capability "${flag}", current supported capabilities are ${supportedCapabilities.join(
                ', '
              )}`
            );
          }
        }
      }

      /**
       * Group all events that can be consumed by heartbeat and
       * eventually by the Synthetics UI.
       */
      if (cliArgs.richEvents) {
        options.reporter = cliArgs.reporter ?? 'json';
        options.ssblocks = true;
        options.network = true;
        options.trace = true;
        options.quietExitCode = true;
      }

      options.screenshots = cliArgs.screenshots ?? 'on';
      break;
    case 'push':
      /**
       * Merge the default monitor config from synthetics.config.ts file
       * with the CLI options passed via push command
       */
      const monitor = config.monitor;
      for (const key of Object.keys(monitor || {})) {
        // screenshots require special handling as the flags are different
        if (key === 'screenshot') {
          options.screenshots = options.screenshots ?? monitor[key];
          continue;
        }
        options[key] = options[key] ?? monitor[key];
      }
      break;
  }
  return options;
}

export function getHeadlessFlag(
  cliHeadless: boolean,
  configHeadless?: boolean
) {
  // if cliHeadless is false, then we don't care about configHeadless
  if (!cliHeadless) {
    return false;
  }
  // default is headless
  return configHeadless ?? true;
}

/* eslint-disable-next-line @typescript-eslint/no-unused-vars */
function toObject(value: boolean | Record<string, any>): Record<string, any> {
  const defaulVal = {};
  if (typeof value === 'boolean') {
    return defaulVal;
  }
  return value || defaulVal;
}

/**
 * Parses the throttling CLI settings with `{download: 5, upload: 3, latency:
 * 20}` format
 *
 * Since throttling is disabled for now, we warn the users if throttling/nothrottling
 * flag is passed to the CLI
 */
export function parseThrottling() {
  warn(THROTTLING_WARNING_MSG);
}

export function getCommonCommandOpts() {
  const params = createOption(
    '-p, --params <jsonstring>',
    'JSON object that defines any variables your tests require.'
  ).argParser(JSON.parse);

  const playwrightOpts = createOption(
    '--playwright-options <jsonstring>',
    'JSON object to pass in custom Playwright options for the agent. Options passed will be merged with Playwright options defined in your synthetics.config.js file.'
  ).argParser(parsePlaywrightOptions);

  const pattern = createOption(
    '--pattern <pattern>',
    'RegExp pattern to match journey files in the current working directory (default: /*.journey.(ts|js)$/)'
  );

  const apiDocsLink =
    'API key used for Kibana authentication(https://www.elastic.co/guide/en/kibana/master/api-keys.html).';
  const auth = createOption('--auth <auth>', apiDocsLink).env(
    'SYNTHETICS_API_KEY'
  );

  const authMandatory = createOption('--auth <auth>', apiDocsLink)
    .env('SYNTHETICS_API_KEY')
    .makeOptionMandatory(true);

  const configOpt = createOption(
    '-c, --config <path>',
    'path to the configuration file (default: synthetics.config.(js|ts))'
  );

  const tags = createOption(
    '--tags <name...>',
    'run/push tests with the tag(s) matching a pattern'
  );
  const match = createOption(
    '--match <name>',
    'run/push tests with a name or tags that matches a pattern'
  );
  const fields = createOption(
    '--fields <jsonstring>',
    'add fields to the monitor(s) in the format { "key": "value"}'
  ).argParser((fieldsStr: string) => {
    const fields = JSON.parse(fieldsStr);
    if (typeof fields !== 'object') {
      throw new Error('Invalid fields format');
    }
    // make sure all values are strings
    return Object.entries(fields).reduce((acc, [key, value]) => {
      if (typeof value !== 'string') {
        acc[key] = JSON.stringify(value);
      } else {
        acc[key] = value;
      }
      return acc;
    }, {});
  });

  return {
    auth,
    authMandatory,
    params,
    playwrightOpts,
    pattern,
    configOpt,
    tags,
    match,
    fields,
  };
}

export function parsePlaywrightOptions(playwrightOpts: string) {
  return JSON.parse(playwrightOpts, (key, value) => {
    if (key !== 'clientCertificates') {
      return value;
    }

    // Revive serialized clientCertificates buffer objects
    return (value ?? []).map(item => {
      const revived = { ...item };
      if (item.cert && !Buffer.isBuffer(item.cert)) {
        revived.cert = parseAsBuffer(item.cert);
      }
      if (item.key && !Buffer.isBuffer(item.key)) {
        revived.key = parseAsBuffer(item.key);
      }
      if (item.pfx && !Buffer.isBuffer(item.pfx)) {
        revived.pfx = parseAsBuffer(item.pfx);
      }

      return revived;
    });
  });
}

function parseAsBuffer(value: any): Buffer {
  try {
    return Buffer.from(value);
  } catch (e) {
    return value;
  }
}<|MERGE_RESOLUTION|>--- conflicted
+++ resolved
@@ -71,11 +71,7 @@
 
   options.params = Object.freeze(merge(config.params, cliArgs.params || {}));
   options.fields = Object.freeze(
-<<<<<<< HEAD
-    merge(config.monitor?.fields ?? {}, cliArgs.fields || {})
-=======
     merge(config.monitor?.fields ?? {}, cliArgs?.fields || {})
->>>>>>> a988c8c8
   );
 
   /**
