/**
 * MIT License
 *
 * Copyright (c) 2020-present, Elastic NV
 *
 * Permission is hereby granted, free of charge, to any person obtaining a copy
 * of this software and associated documentation files (the "Software"), to deal
 * in the Software without restriction, including without limitation the rights
 * to use, copy, modify, merge, publish, distribute, sublicense, and/or sell
 * copies of the Software, and to permit persons to whom the Software is
 * furnished to do so, subject to the following conditions:
 *
 * The above copyright notice and this permission notice shall be included in
 * all copies or substantial portions of the Software.
 *
 * THE SOFTWARE IS PROVIDED "AS IS", WITHOUT WARRANTY OF ANY KIND, EXPRESS OR
 * IMPLIED, INCLUDING BUT NOT LIMITED TO THE WARRANTIES OF MERCHANTABILITY,
 * FITNESS FOR A PARTICULAR PURPOSE AND NONINFRINGEMENT. IN NO EVENT SHALL THE
 * AUTHORS OR COPYRIGHT HOLDERS BE LIABLE FOR ANY CLAIM, DAMAGES OR OTHER
 * LIABILITY, WHETHER IN AN ACTION OF CONTRACT, TORT OR OTHERWISE, ARISING FROM,
 * OUT OF OR IN CONNECTION WITH THE SOFTWARE OR THE USE OR OTHER DEALINGS IN
 * THE SOFTWARE.
 *
 */

import path from 'path';
import { unlink, readFile } from 'fs/promises';
import { createWriteStream } from 'fs';
import * as esbuild from 'esbuild';
import archiver from 'archiver';
import { commonOptions } from '../core/transform';
import { SyntheticsBundlePlugin } from './plugin';

function relativeToCwd(entry: string) {
  return path.relative(process.cwd(), entry);
}

export class Bundler {
  async bundle(absPath: string) {
    const options: esbuild.BuildOptions = {
      ...commonOptions(),
      ...{
        entryPoints: [absPath],
        bundle: true,
        write: false,
        minifyWhitespace: true,
        sourcemap: 'inline',
        external: ['@elastic/synthetics'],
        plugins: [SyntheticsBundlePlugin()],
      },
    };
    const result = await esbuild.build(options);
    if (result.errors.length > 0) {
      throw result.errors;
    }
    return result.outputFiles[0].text;
  }

  async zip(source: string, code: string, dest: string) {
    return new Promise((fulfill, reject) => {
      const output = createWriteStream(dest);
      const archive = archiver('zip', {
        zlib: { level: 9 },
      });
      archive.on('error', reject);
      output.on('close', fulfill);
      archive.pipe(output);
      const relativePath = relativeToCwd(source);
      // Date is fixed to Unix epoch so the file metadata is
      // not modified everytime when files are bundled
      archive.append(code, {
        name: relativePath,
        date: new Date('1970-01-01'),
      });
      archive.finalize();
    });
  }

  async build(entry: string, output: string) {
<<<<<<< HEAD
    await this.prepare(entry);
    await this.zip(output);
    const content = await this.encode(output);
    const sizeKb = await this.checkSize(output);
    await this.cleanup(output);
    return { content, sizeKb };
=======
    const code = await this.bundle(entry);
    await this.zip(entry, code, output);
    const content = await this.encode(output);
    await this.cleanup(output);
    return content;
>>>>>>> 65b95534
  }

  async encode(outputPath: string) {
    return await readFile(outputPath, 'base64');
  }

<<<<<<< HEAD
  async checkSize(outputPath: string) {
    const { size } = await stat(outputPath);
    const sizeKb = size / 1024;
    if (sizeKb > SIZE_LIMIT_KB) {
      throw new Error(
        `Bundled monitor code exceeds the recommended ${SIZE_LIMIT_KB}KB limit. Please check your dependencies and try again.`
      );
    }
    return sizeKb;
  }

=======
>>>>>>> 65b95534
  async cleanup(outputPath: string) {
    await unlink(outputPath);
  }
}<|MERGE_RESOLUTION|>--- conflicted
+++ resolved
@@ -77,40 +77,17 @@
   }
 
   async build(entry: string, output: string) {
-<<<<<<< HEAD
-    await this.prepare(entry);
-    await this.zip(output);
-    const content = await this.encode(output);
-    const sizeKb = await this.checkSize(output);
-    await this.cleanup(output);
-    return { content, sizeKb };
-=======
     const code = await this.bundle(entry);
     await this.zip(entry, code, output);
     const content = await this.encode(output);
     await this.cleanup(output);
     return content;
->>>>>>> 65b95534
   }
 
   async encode(outputPath: string) {
     return await readFile(outputPath, 'base64');
   }
 
-<<<<<<< HEAD
-  async checkSize(outputPath: string) {
-    const { size } = await stat(outputPath);
-    const sizeKb = size / 1024;
-    if (sizeKb > SIZE_LIMIT_KB) {
-      throw new Error(
-        `Bundled monitor code exceeds the recommended ${SIZE_LIMIT_KB}KB limit. Please check your dependencies and try again.`
-      );
-    }
-    return sizeKb;
-  }
-
-=======
->>>>>>> 65b95534
   async cleanup(outputPath: string) {
     await unlink(outputPath);
   }
