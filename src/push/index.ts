--- conflicted
+++ resolved
@@ -325,13 +325,8 @@
   let schemas: MonitorSchema[] = [];
   if (monitors.length > 0) {
     progress(`preparing ${monitors.length} monitors`);
-<<<<<<< HEAD
-    schemas = await buildMonitorSchema(monitors, false);
+    ({ schemas } = await buildMonitorSchema(monitors, false));
     const chunks = getSizedChunks(schemas, MAX_PAYLOAD_SIZE_KIB, 10);
-=======
-    ({ schemas } = await buildMonitorSchema(monitors, false));
-    const chunks = getChunks(schemas, 10);
->>>>>>> 65b95534
     for (const chunk of chunks) {
       await liveProgress(
         createMonitorsLegacy({ schemas: chunk, keepStale: true, options }),
