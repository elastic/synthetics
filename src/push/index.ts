/**
 * MIT License
 *
 * Copyright (c) 2020-present, Elastic NV
 *
 * Permission is hereby granted, free of charge, to any person obtaining a copy
 * of this software and associated documentation files (the "Software"), to deal
 * in the Software without restriction, including without limitation the rights
 * to use, copy, modify, merge, publish, distribute, sublicense, and/or sell
 * copies of the Software, and to permit persons to whom the Software is
 * furnished to do so, subject to the following conditions:
 *
 * The above copyright notice and this permission notice shall be included in
 * all copies or substantial portions of the Software.
 *
 * THE SOFTWARE IS PROVIDED "AS IS", WITHOUT WARRANTY OF ANY KIND, EXPRESS OR
 * IMPLIED, INCLUDING BUT NOT LIMITED TO THE WARRANTIES OF MERCHANTABILITY,
 * FITNESS FOR A PARTICULAR PURPOSE AND NONINFRINGEMENT. IN NO EVENT SHALL THE
 * AUTHORS OR COPYRIGHT HOLDERS BE LIABLE FOR ANY CLAIM, DAMAGES OR OTHER
 * LIABILITY, WHETHER IN AN ACTION OF CONTRACT, TORT OR OTHERWISE, ARISING FROM,
 * OUT OF OR IN CONNECTION WITH THE SOFTWARE OR THE USE OR OTHER DEALINGS IN
 * THE SOFTWARE.
 *
 */

import { join } from 'path';
import { existsSync } from 'fs';
import { readFile, writeFile } from 'fs/promises';
import { prompt } from 'enquirer';
import { bold } from 'kleur/colors';
import {
  ok,
  formatAPIError,
  formatFailedMonitors,
  formatNotFoundError,
} from './request';
import { buildMonitorSchema, createMonitors } from './monitor';
import { ProjectSettings } from '../generator';
import { Monitor } from '../dsl/monitor';
import {
  progress,
  write,
  error,
  done,
  SYNTHETICS_PATH,
  aborted,
  indent,
  safeNDJSONParse,
} from '../helpers';
import type { PushOptions } from '../common_types';

export async function push(monitors: Monitor[], options: PushOptions) {
  if (monitors.length === 0) {
    throw 'No Monitors found';
  }

  const duplicates = trackDuplicates(monitors);
  if (duplicates.size > 0) {
    throw error(formatDuplicateError(duplicates));
  }

  progress(`preparing all monitors`);
  const schemas = await buildMonitorSchema(monitors);
  try {
    progress(`creating all monitors`);
    const { body, statusCode } = await createMonitors(schemas, options);
    if (statusCode === 404) {
      throw formatNotFoundError(await body.text());
    }
    if (!ok(statusCode)) {
      const { error, message } = await body.json();
      throw formatAPIError(statusCode, error, message);
    }
<<<<<<< HEAD
    for await (const data of body) {
      const { failedMonitors, createdMonitors } = await JSON.parse(data);
      if (failedMonitors && failedMonitors.length > 0) {
        throw formatFailedMonitors(failedMonitors);
      } else if (createdMonitors) {
        done('Pushed');
      } else {
        progress(JSON.parse(data));
=======
    body.setEncoding('utf-8');
    for await (const data of body) {
      // Its kind of hacky for now where Kibana streams the response by
      // writing the data as NDJSON events (data can be interleaved), we
      // distinguish  the final data by checking if the event was a progress vs complete event
      const chunks = safeNDJSONParse(data);
      for (const chunk of chunks) {
        if (typeof chunk === 'string') {
          progress(chunk);
          continue;
        }
        const { failedMonitors } = chunk;
        if (failedMonitors && failedMonitors.length > 0) {
          throw formatFailedMonitors(failedMonitors);
        }
>>>>>>> 9119f0cb
      }
    }
  } catch (e) {
    error(e);
  }
}

function trackDuplicates(monitors: Monitor[]) {
  const monitorMap: Map<string, Monitor> = new Map();
  const duplicates: Set<Monitor> = new Set();
  for (const monitor of monitors) {
    const id = monitor.config.id;
    if (monitorMap.has(id)) {
      duplicates.add(monitorMap.get(id));
      duplicates.add(monitor);
    }
    monitorMap.set(id, monitor);
  }
  return duplicates;
}

export function formatDuplicateError(monitors: Set<Monitor>) {
  let outer = bold(`Aborted: Duplicate monitors found\n`);

  let inner = '';
  for (const monitor of monitors) {
    const { config, source } = monitor;
    inner += `* ${config.id} - ${source.file}:${source.line}:${source.column}\n`;
  }
  outer += indent(inner);
  return outer;
}

const PROJECT_SETTINGS_PATH = join(SYNTHETICS_PATH, 'project.json');
const INSTALLATION_HELP = `Run 'npx @elastic/synthetics init' to create project with default settings.`;

export async function loadSettings() {
  if (!existsSync(PROJECT_SETTINGS_PATH)) {
    throw error(`Aborted. Synthetics project not set up.

${INSTALLATION_HELP}`);
  }

  const contents = await readFile(PROJECT_SETTINGS_PATH, 'utf-8');
  return JSON.parse(contents) as ProjectSettings;
}

export function validateSettings(opts: PushOptions) {
  const INVALID = 'Aborted. Invalid synthetics project settings.';

  let reason = '';
  if (!opts.project) {
    reason = 'Set project id via CLI as `--project <id>`';
  } else if (!opts.locations && !opts.privateLocations) {
    reason = `Set default location for all monitors via
  - CLI as '--locations <values...> or --privateLocations <values...>'
  - Synthetics config file 'monitors.locations' | 'monitors.privateLocations' field`;
  } else if (!opts.schedule) {
    reason = `Set default schedule in minutes for all monitors via
  - CLI as '--schedule <mins>'
  - Synthetics config file 'monitors.schedule' field`;
  }

  if (!reason) return;

  throw error(`${INVALID}

${reason}

${INSTALLATION_HELP}`);
}

async function overrideSettings(project: string) {
  const settings = JSON.parse(await readFile(PROJECT_SETTINGS_PATH, 'utf-8'));
  settings.project = project;

  await writeFile(
    PROJECT_SETTINGS_PATH,
    JSON.stringify(settings, null, 2),
    'utf-8'
  );
}

export async function catchIncorrectSettings(
  settings: ProjectSettings,
  options: PushOptions
) {
  let override = !settings.project;
  if (settings.project && settings.project !== options.project) {
    if (typeof process.env.TEST_OVERRIDE != null) {
      override = Boolean(process.env.TEST_OVERRIDE);
    } else {
      // Add an extra line to make it easier to read the prompt
      write('');
      ({ override } = await prompt<{ override: boolean }>({
        type: 'confirm',
        name: 'override',
        message: `Monitors were pushed under the '${settings.project}' project. Are you sure you want to push them under the new '${options.project}' (note that this will duplicate the monitors, the old ones being orphaned)`,
        initial: false,
      }));
    }
    if (!override) {
      throw aborted('Push command Aborted');
    }
  }
  if (override) {
    await overrideSettings(options.project);
  }
}<|MERGE_RESOLUTION|>--- conflicted
+++ resolved
@@ -41,7 +41,6 @@
   progress,
   write,
   error,
-  done,
   SYNTHETICS_PATH,
   aborted,
   indent,
@@ -71,21 +70,11 @@
       const { error, message } = await body.json();
       throw formatAPIError(statusCode, error, message);
     }
-<<<<<<< HEAD
-    for await (const data of body) {
-      const { failedMonitors, createdMonitors } = await JSON.parse(data);
-      if (failedMonitors && failedMonitors.length > 0) {
-        throw formatFailedMonitors(failedMonitors);
-      } else if (createdMonitors) {
-        done('Pushed');
-      } else {
-        progress(JSON.parse(data));
-=======
     body.setEncoding('utf-8');
     for await (const data of body) {
       // Its kind of hacky for now where Kibana streams the response by
       // writing the data as NDJSON events (data can be interleaved), we
-      // distinguish  the final data by checking if the event was a progress vs complete event
+      // distinguish the final data by checking if the event was a progress vs complete event
       const chunks = safeNDJSONParse(data);
       for (const chunk of chunks) {
         if (typeof chunk === 'string') {
@@ -96,7 +85,6 @@
         if (failedMonitors && failedMonitors.length > 0) {
           throw formatFailedMonitors(failedMonitors);
         }
->>>>>>> 9119f0cb
       }
     }
   } catch (e) {
