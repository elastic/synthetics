/**
 * MIT License
 *
 * Copyright (c) 2020-present, Elastic NV
 *
 * Permission is hereby granted, free of charge, to any person obtaining a copy
 * of this software and associated documentation files (the "Software"), to deal
 * in the Software without restriction, including without limitation the rights
 * to use, copy, modify, merge, publish, distribute, sublicense, and/or sell
 * copies of the Software, and to permit persons to whom the Software is
 * furnished to do so, subject to the following conditions:
 *
 * The above copyright notice and this permission notice shall be included in
 * all copies or substantial portions of the Software.
 *
 * THE SOFTWARE IS PROVIDED "AS IS", WITHOUT WARRANTY OF ANY KIND, EXPRESS OR
 * IMPLIED, INCLUDING BUT NOT LIMITED TO THE WARRANTIES OF MERCHANTABILITY,
 * FITNESS FOR A PARTICULAR PURPOSE AND NONINFRINGEMENT. IN NO EVENT SHALL THE
 * AUTHORS OR COPYRIGHT HOLDERS BE LIABLE FOR ANY CLAIM, DAMAGES OR OTHER
 * LIABILITY, WHETHER IN AN ACTION OF CONTRACT, TORT OR OTHERWISE, ARISING FROM,
 * OUT OF OR IN CONNECTION WITH THE SOFTWARE OR THE USE OR OTHER DEALINGS IN
 * THE SOFTWARE.
 *
 */
import semver from 'semver';
import { readFile, writeFile } from 'fs/promises';
import { prompt } from 'enquirer';
import { bold, grey } from 'kleur/colors';
import {
  buildLocalMonitors,
  buildMonitorSchema,
  diffMonitors as diffMonitorHashIDs,
  createMonitorsLegacy,
  getVersion,
  MonitorSchema
} from './monitor';
import { ALLOWED_SCHEDULES, Monitor } from '../dsl/monitor';
import {
  progress,
  apiProgress,
  write,
  error,
  warn,
  indent,
  liveProgress,
  doneLabel,
  done,
<<<<<<< HEAD
  safeNDJSONParse,
  getMonitorManagementURL
=======
  getMonitorManagementURL,
  getArrayChunks,
>>>>>>> 4652d7e1
} from '../helpers';
import type { PushOptions, ProjectSettings } from '../common_types';
import { findSyntheticsConfig, readConfig } from '../config';
import {
  bulkDeleteMonitors,
  bulkGetMonitors,
  bulkPutMonitors,
} from './kibana_api';
import { logPushProgress } from './utils';
import {
  ok,
  formatAPIError,
  formatFailedMonitors,
  formatNotFoundError,
  formatStaleMonitors,
} from './request';

export async function push(monitors: Monitor[], options: PushOptions) {
  const stackVersion = await getVersion(options);
  const isV2 = semver.satisfies(stackVersion, '>=8.6.0');
  if (!isV2) {
    await pushLegacy(monitors, options);
    return;
  }
  progress('Pushing monitors to Kibana for Project: ' + options.id);

  const label = doneLabel(`Pushed: ${grey(options.url)}`);
  console.time(label);

<<<<<<< HEAD
  const duplicates = trackDuplicates(monitors);
  if (duplicates.size > 0) {
    throw error(formatDuplicateError(duplicates));
  }
  const local = buildLocalMonitors(monitors);
  const { monitors: remote } = await bulkGetMonitors(options);

  const { changedIDs, removedIDs, unchangedIDs, newIDs } = diffMonitorHashIDs(
    local,
    remote
  );

  logPushProgress({ unchangedIDs, removedIDs, changedIDs, newIDs });

  const updatedMonitors = new Set<string>([...changedIDs, ...newIDs]);

  if (updatedMonitors.size > 0) {
    const toChange = monitors.filter(m => updatedMonitors.has(m.config.id));
    progress(`bundling ${toChange.length} monitors`);
    const schemas = await buildMonitorSchema(toChange);

    const chunks = getChunks(schemas, 100);

    for (const chunk of chunks) {
      const bulkPutPromise = bulkPutMonitors(options, chunk);
      await liveProgress(bulkPutPromise, `creating or updating ${chunk.length} monitors`);
=======
    progress(`creating all monitors`);
    const chunks = getArrayChunks(schemas, 10);
    for (const chunk of chunks) {
      await pushMonitors({ schemas: chunk, keepStale: true, options });
>>>>>>> 4652d7e1
    }
  }

  if (removedIDs.size > 0) {
    if (updatedMonitors.size === 0 && unchangedIDs.size === 0) {
      await promptConfirmDeleteAll(options);
    }

    const chunks = getChunks(Array.from(removedIDs), 100);

    for (const chunk of chunks) {
      await liveProgress(
        bulkDeleteMonitors(options, chunk),
        `deleting ${chunk.length} monitors`
      );
    }
  }

  console.timeEnd(label);
}

<<<<<<< HEAD
async function promptConfirmDeleteAll(options: PushOptions) {
  write('');
  const { deleteAll } = await prompt<{ deleteAll: boolean }>({
    type: 'confirm',
    skip() {
      if (options.yes) {
        this.initial = process.env.TEST_OVERRIDE ?? true;
        return true;
      }
      return false;
    },
    name: 'deleteAll',
    message: `Pushing without any monitors will delete all monitors associated with the project.\n Do you want to continue?`,
    initial: false,
  });
  if (!deleteAll) {
    throw warn('Push command Aborted');
=======
export async function pushMonitors({
  schemas,
  keepStale,
  options,
}: {
  schemas: MonitorSchema[];
  keepStale: boolean;
  options: PushOptions;
}) {
  const { body, statusCode } = await createMonitors(
    schemas,
    options,
    keepStale
  );
  if (statusCode === 404) {
    throw formatNotFoundError(await body.text());
  }
  if (!ok(statusCode)) {
    const { error, message } = await body.json();
    throw formatAPIError(statusCode, error, message);
  }
  const allchunks = [];
  for await (const data of body) {
    allchunks.push(Buffer.from(data));
  }
  const chunks = safeNDJSONParse(Buffer.concat(allchunks).toString('utf-8'));
  // Its kind of hacky for now where Kibana streams the response by
  // writing the data as NDJSON events (data can be interleaved), we
  // distinguish the final data by checking if the event was a progress vs complete event
  for (const chunk of chunks) {
    if (typeof chunk === 'string') {
      // TODO: add progress back for all states once we get the fix
      // on kibana side
      keepStale && apiProgress(chunk);
      continue;
    }
    const { failedMonitors, failedStaleMonitors } = chunk;
    if (failedMonitors && failedMonitors.length > 0) {
      throw formatFailedMonitors(failedMonitors);
    }
    if (failedStaleMonitors.length > 0) {
      throw formatStaleMonitors(failedStaleMonitors);
    }
>>>>>>> 4652d7e1
  }
}

function trackDuplicates(monitors: Monitor[]) {
  const monitorMap: Map<string, Monitor> = new Map();
  const duplicates: Set<Monitor> = new Set();
  for (const monitor of monitors) {
    const id = monitor.config.id;
    if (monitorMap.has(id)) {
      duplicates.add(monitorMap.get(id));
      duplicates.add(monitor);
    }
    monitorMap.set(id, monitor);
  }
  return duplicates;
}

export function formatDuplicateError(monitors: Set<Monitor>) {
  let outer = bold(`Aborted: Duplicate monitors found\n`);

  let inner = '';
  for (const monitor of monitors) {
    const { config, source } = monitor;
    inner += `* ${config.id} - ${source.file}:${source.line}:${source.column}\n`;
  }
  outer += indent(inner);
  return outer;
}

const INSTALLATION_HELP = `Run 'npx @elastic/synthetics init' to create project with default settings.`;

export async function loadSettings() {
  try {
    const config = await readConfig(process.env['NODE_ENV'] || 'development');
    // Missing config file, fake throw to capture as missing file
    if (Object.keys(config).length === 0) {
      throw '';
    }
    return config.project || ({} as ProjectSettings);
  } catch (e) {
    throw error(`Aborted (missing synthetics config file), Project not set up correctly.

${INSTALLATION_HELP}`);
  }
}

export function validateSettings(opts: PushOptions) {
  const INVALID = 'Aborted. Invalid synthetics project settings.';

  let reason = '';
  if (!opts.id) {
    reason = `Set project id via
  - CLI '--id <id>'
  - Config file 'project.id' field`;
  } else if (!opts.locations && !opts.privateLocations) {
    reason = `Set default location for all monitors via
  - CLI '--locations <values...> or --privateLocations <values...>'
  - Config file 'monitors.locations' | 'monitors.privateLocations' field`;
  } else if (!opts.schedule) {
    reason = `Set default schedule in minutes for all monitors via
  - CLI '--schedule <mins>'
  - Config file 'monitors.schedule' field`;
  } else if (opts.schedule && !ALLOWED_SCHEDULES.includes(opts.schedule)) {
    reason = `Set default schedule(${opts.schedule
      }) to one of the allowed values - ${ALLOWED_SCHEDULES.join(',')}`;
  }

  if (!reason) return;

  throw error(`${INVALID}

${reason}

${INSTALLATION_HELP}`);
}

async function overrideSettings(oldValue: string, newValue: string) {
  const cwd = process.cwd();
  const configPath = await findSyntheticsConfig(cwd, cwd);
  if (!configPath) {
    throw warn(`Unable to find synthetics config file: ${configPath}`);
  }
  const config = await readFile(configPath, 'utf-8');
  const updatedConfig = config.replace(
    `id: '${oldValue}'`,
    `id: '${newValue}'`
  );
  await writeFile(configPath, updatedConfig, 'utf-8');
}

export async function catchIncorrectSettings(
  settings: ProjectSettings,
  options: PushOptions
) {
  let override = !settings.id;
  if (settings.id && settings.id !== options.id) {
    // Add an extra line to make it easier to read the prompt
    write('');
    ({ override } = await prompt<{ override: boolean }>({
      type: 'confirm',
      name: 'override',
      skip() {
        if (options.yes) {
          this.initial = process.env.TEST_OVERRIDE ?? true;
          return true;
        }
        return false;
      },
      message: `Monitors were pushed under the '${settings.id}' project. Are you sure you want to push them under the new '${options.id}' (note that this will duplicate the monitors, the old ones being orphaned)`,
      initial: false,
    }));
    if (!override) {
      throw warn('Push command Aborted');
    }
  }
  if (override) {
    await overrideSettings(settings.id, options.id);
  }
}

const getChunks = (arr: any[], size: number) => {
  const chunks = [];
  for (let i = 0; i < arr.length; i += size) {
    chunks.push(arr.slice(i, i + size));
  }
  return chunks;
};

export const pushLegacy = async (monitors: Monitor[], options: PushOptions) => {
  let schemas: MonitorSchema[] = [];
  if (monitors.length > 0) {
    const duplicates = trackDuplicates(monitors);
    if (duplicates.size > 0) {
      throw error(formatDuplicateError(duplicates));
    }

    progress(`preparing all monitors`);
    schemas = await buildMonitorSchema(monitors);

    progress(`creating all monitors`);
    for (const schema of schemas) {
      await pushMonitorsLegacy({ schemas: [schema], keepStale: true, options });
    }
  } else {
    write('');
    const { deleteAll } = await prompt<{ deleteAll: boolean }>({
      type: 'confirm',
      skip() {
        if (options.yes) {
          this.initial = process.env.TEST_OVERRIDE ?? true;
          return true;
        }
        return false;
      },
      name: 'deleteAll',
      message: `Pushing without any monitors will delete all monitors associated with the project.\n Do you want to continue?`,
      initial: false,
    });
    if (!deleteAll) {
      throw warn('Push command Aborted');
    }
  }
  progress(`deleting all stale monitors`);
  await pushMonitorsLegacy({ schemas, keepStale: false, options });

  done(`Pushed: ${grey(getMonitorManagementURL(options.url))}`);
}

export async function pushMonitorsLegacy({
  schemas,
  keepStale,
  options,
}: {
  schemas: MonitorSchema[];
  keepStale: boolean;
  options: PushOptions;
}) {
  const { body, statusCode } = await createMonitorsLegacy(
    schemas,
    options,
    keepStale
  );
  if (statusCode === 404) {
    throw formatNotFoundError(options.url, await body.text());
  }
  if (!ok(statusCode)) {
    const { error, message } = await body.json();
    throw formatAPIError(statusCode, error, message);
  }
  body.setEncoding('utf-8');
  for await (const data of body) {
    // Its kind of hacky for now where Kibana streams the response by
    // writing the data as NDJSON events (data can be interleaved), we
    // distinguish the final data by checking if the event was a progress vs complete event
    const chunks = safeNDJSONParse(data);
    for (const chunk of chunks) {
      if (typeof chunk === 'string') {
        // TODO: add progress back for all states once we get the fix
        // on kibana side
        keepStale && apiProgress(chunk);
        continue;
      }
      const { failedMonitors, failedStaleMonitors } = chunk;
      if (failedMonitors && failedMonitors.length > 0) {
        throw formatFailedMonitors(failedMonitors);
      }
      if (failedStaleMonitors.length > 0) {
        throw formatStaleMonitors(failedStaleMonitors);
      }
    }
  }
}<|MERGE_RESOLUTION|>--- conflicted
+++ resolved
@@ -32,7 +32,7 @@
   diffMonitors as diffMonitorHashIDs,
   createMonitorsLegacy,
   getVersion,
-  MonitorSchema
+  MonitorSchema,
 } from './monitor';
 import { ALLOWED_SCHEDULES, Monitor } from '../dsl/monitor';
 import {
@@ -45,13 +45,8 @@
   liveProgress,
   doneLabel,
   done,
-<<<<<<< HEAD
   safeNDJSONParse,
-  getMonitorManagementURL
-=======
   getMonitorManagementURL,
-  getArrayChunks,
->>>>>>> 4652d7e1
 } from '../helpers';
 import type { PushOptions, ProjectSettings } from '../common_types';
 import { findSyntheticsConfig, readConfig } from '../config';
@@ -81,7 +76,6 @@
   const label = doneLabel(`Pushed: ${grey(options.url)}`);
   console.time(label);
 
-<<<<<<< HEAD
   const duplicates = trackDuplicates(monitors);
   if (duplicates.size > 0) {
     throw error(formatDuplicateError(duplicates));
@@ -107,13 +101,10 @@
 
     for (const chunk of chunks) {
       const bulkPutPromise = bulkPutMonitors(options, chunk);
-      await liveProgress(bulkPutPromise, `creating or updating ${chunk.length} monitors`);
-=======
-    progress(`creating all monitors`);
-    const chunks = getArrayChunks(schemas, 10);
-    for (const chunk of chunks) {
-      await pushMonitors({ schemas: chunk, keepStale: true, options });
->>>>>>> 4652d7e1
+      await liveProgress(
+        bulkPutPromise,
+        `creating or updating ${chunk.length} monitors`
+      );
     }
   }
 
@@ -135,7 +126,6 @@
   console.timeEnd(label);
 }
 
-<<<<<<< HEAD
 async function promptConfirmDeleteAll(options: PushOptions) {
   write('');
   const { deleteAll } = await prompt<{ deleteAll: boolean }>({
@@ -153,51 +143,6 @@
   });
   if (!deleteAll) {
     throw warn('Push command Aborted');
-=======
-export async function pushMonitors({
-  schemas,
-  keepStale,
-  options,
-}: {
-  schemas: MonitorSchema[];
-  keepStale: boolean;
-  options: PushOptions;
-}) {
-  const { body, statusCode } = await createMonitors(
-    schemas,
-    options,
-    keepStale
-  );
-  if (statusCode === 404) {
-    throw formatNotFoundError(await body.text());
-  }
-  if (!ok(statusCode)) {
-    const { error, message } = await body.json();
-    throw formatAPIError(statusCode, error, message);
-  }
-  const allchunks = [];
-  for await (const data of body) {
-    allchunks.push(Buffer.from(data));
-  }
-  const chunks = safeNDJSONParse(Buffer.concat(allchunks).toString('utf-8'));
-  // Its kind of hacky for now where Kibana streams the response by
-  // writing the data as NDJSON events (data can be interleaved), we
-  // distinguish the final data by checking if the event was a progress vs complete event
-  for (const chunk of chunks) {
-    if (typeof chunk === 'string') {
-      // TODO: add progress back for all states once we get the fix
-      // on kibana side
-      keepStale && apiProgress(chunk);
-      continue;
-    }
-    const { failedMonitors, failedStaleMonitors } = chunk;
-    if (failedMonitors && failedMonitors.length > 0) {
-      throw formatFailedMonitors(failedMonitors);
-    }
-    if (failedStaleMonitors.length > 0) {
-      throw formatStaleMonitors(failedStaleMonitors);
-    }
->>>>>>> 4652d7e1
   }
 }
 
@@ -261,8 +206,9 @@
   - CLI '--schedule <mins>'
   - Config file 'monitors.schedule' field`;
   } else if (opts.schedule && !ALLOWED_SCHEDULES.includes(opts.schedule)) {
-    reason = `Set default schedule(${opts.schedule
-      }) to one of the allowed values - ${ALLOWED_SCHEDULES.join(',')}`;
+    reason = `Set default schedule(${
+      opts.schedule
+    }) to one of the allowed values - ${ALLOWED_SCHEDULES.join(',')}`;
   }
 
   if (!reason) return;
@@ -364,7 +310,7 @@
   await pushMonitorsLegacy({ schemas, keepStale: false, options });
 
   done(`Pushed: ${grey(getMonitorManagementURL(options.url))}`);
-}
+};
 
 export async function pushMonitorsLegacy({
   schemas,
