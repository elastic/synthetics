--- conflicted
+++ resolved
@@ -6,11 +6,8 @@
 import { getMilliSecs } from '../helpers';
 import { StatusValue, FilmStrip, NetworkInfo } from '../common_types';
 import { PluginManager } from '../plugins';
-<<<<<<< HEAD
 import BaseReporter from '../reporters/base';
-=======
 import { PerformanceManager, Metrics } from '../plugins/performance';
->>>>>>> bc1035b3
 
 export type RunOptions = {
   params?: { [key: string]: any };
@@ -45,7 +42,7 @@
     screenshot: string;
     url: string;
     status: StatusValue;
-    metrics?: Metrics
+    metrics?: Metrics;
   };
   end: unknown;
 }
@@ -54,11 +51,8 @@
   eventEmitter = new EventEmitter();
   currentJourney?: Journey = null;
   journeys: Journey[] = [];
-<<<<<<< HEAD
   pluginManager: PluginManager;
   reporter: BaseReporter;
-=======
->>>>>>> bc1035b3
 
   addJourney(journey: Journey) {
     this.journeys.push(journey);
@@ -116,21 +110,27 @@
       const pluginManager = new PluginManager(client);
       screenshots && (await pluginManager.start('trace'));
       network && (await pluginManager.start('network'));
-      metrics && (await pluginManager.start('performance'))
+      metrics && (await pluginManager.start('performance'));
 
       for (const step of journey.steps) {
         const stepStart = process.hrtime();
-        const stepStartEvent = { journey, step }
+        const stepStartEvent = { journey, step };
         this.emit('step:start', stepStartEvent);
 
-        let screenshot: string, url: string, status: StatusValue, error: Error, metricsData: Metrics;
+        let screenshot: string,
+          url: string,
+          status: StatusValue,
+          error: Error,
+          metricsData: Metrics;
         try {
           if (dryRun || shouldSkip) {
             status = 'skipped';
           } else {
             await step.callback({ page, params, context, browser, client });
             if (metrics) {
-              metricsData = await pluginManager.get<PerformanceManager>('performance').getMetrics()
+              metricsData = await pluginManager
+                .get<PerformanceManager>('performance')
+                .getMetrics();
             }
             await page.waitForLoadState('load');
             if (screenshots) {
@@ -153,8 +153,8 @@
             screenshot,
             url,
             status,
-            metrics: metricsData
-          }
+            metrics: metricsData,
+          };
           this.emit('step:end', stepEndEvent);
           if (runOptions.pauseOnError && error) {
             await new Promise(r => process.stdin.on('data', r));
