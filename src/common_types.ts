--- conflicted
+++ resolved
@@ -225,11 +225,8 @@
   privateLocations?: MonitorConfig['privateLocations'];
   fields?: MonitorConfig['fields'];
   spaces?: MonitorConfig['spaces'];
-<<<<<<< HEAD
   proxy?: ProxySettings;
-=======
   namespace?: MonitorConfig['namespace'];
->>>>>>> f7c89cef
 };
 
 export type CliArgs = BaseArgs & {
