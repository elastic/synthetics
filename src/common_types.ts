--- conflicted
+++ resolved
@@ -140,14 +140,7 @@
   tags?: Array<string>;
   require: Array<string>;
   debug?: boolean;
-<<<<<<< HEAD
   ignoreHTTPSErrors?: boolean;
-  /**
-   * @deprecated use `params` instead
-   */
-  suiteParams?: Params;
-=======
->>>>>>> e0698913
   params?: Params;
   richEvents?: boolean;
 };
