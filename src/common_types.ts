--- conflicted
+++ resolved
@@ -346,7 +346,12 @@
     options: RunOptions;
   };
 
-<<<<<<< HEAD
+export type APIJourneyEndResult = JourneyStartResult &
+  APIJourneyResult & {
+    browserDelay: number;
+    options: RunOptions;
+  };
+
 export type StepEndResult = StepResult;
 
 export type ProxySettings = {
@@ -355,13 +360,4 @@
   ca?: string | Buffer;
   cert?: string | Buffer;
   noVerify?: boolean;
-};
-=======
-export type APIJourneyEndResult = JourneyStartResult &
-  APIJourneyResult & {
-    browserDelay: number;
-    options: RunOptions;
-  };
-
-export type StepEndResult = StepResult;
->>>>>>> 30de3d56
+};