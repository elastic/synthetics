--- conflicted
+++ resolved
@@ -264,15 +264,12 @@
     retestOnFailure?: MonitorConfig['retestOnFailure'];
     enabled?: boolean;
     grepOpts?: GrepOptions;
-<<<<<<< HEAD
     proxyUri?: string;
     proxyToken?: string;
     proxyCa?: string;
     proxyCert?: string;
     proxyNoVerify?: string;
-=======
     spaces?: MonitorConfig['spaces'];
->>>>>>> 9f7f6fc8
   };
 
 export type ProjectSettings = {
