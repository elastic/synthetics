--- conflicted
+++ resolved
@@ -223,13 +223,7 @@
 
   async run(options: RunOptions) {
     const result: RunResult = {};
-<<<<<<< HEAD
     const { reporter = 'default', journeyNames, outfd } = options;
-
-    this.emit('start', { numJourneys: this.journeys.length });
-=======
-    const { reporter = 'default', journeyName, outfd } = options;
->>>>>>> 451b5e42
     /**
      * Set up the corresponding reporter
      */
