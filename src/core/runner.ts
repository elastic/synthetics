/**
 * MIT License
 *
 * Copyright (c) 2020-present, Elastic NV
 *
 * Permission is hereby granted, free of charge, to any person obtaining a copy
 * of this software and associated documentation files (the "Software"), to deal
 * in the Software without restriction, including without limitation the rights
 * to use, copy, modify, merge, publish, distribute, sublicense, and/or sell
 * copies of the Software, and to permit persons to whom the Software is
 * furnished to do so, subject to the following conditions:
 *
 * The above copyright notice and this permission notice shall be included in
 * all copies or substantial portions of the Software.
 *
 * THE SOFTWARE IS PROVIDED "AS IS", WITHOUT WARRANTY OF ANY KIND, EXPRESS OR
 * IMPLIED, INCLUDING BUT NOT LIMITED TO THE WARRANTIES OF MERCHANTABILITY,
 * FITNESS FOR A PARTICULAR PURPOSE AND NONINFRINGEMENT. IN NO EVENT SHALL THE
 * AUTHORS OR COPYRIGHT HOLDERS BE LIABLE FOR ANY CLAIM, DAMAGES OR OTHER
 * LIABILITY, WHETHER IN AN ACTION OF CONTRACT, TORT OR OTHERWISE, ARISING FROM,
 * OUT OF OR IN CONNECTION WITH THE SOFTWARE OR THE USE OR OTHER DEALINGS IN
 * THE SOFTWARE.
 *
 */

import { once, EventEmitter } from 'events';
import { join } from 'path';
import { Journey } from '../dsl/journey';
import { Step } from '../dsl/step';
import { reporters, Reporter } from '../reporters';
import {
  CACHE_PATH,
  monotonicTimeInSeconds,
  getTimestamp,
  runParallel,
  generateUniqueId,
  mkdirAsync,
  rmdirAsync,
  writeFileAsync,
} from '../helpers';
import {
  StatusValue,
  HooksCallback,
  Params,
  PluginOutput,
  CliArgs,
  HooksArgs,
  PlaywrightOptions,
} from '../common_types';
import { PluginManager } from '../plugins';
import { PerformanceManager, Metrics } from '../plugins';
import { Driver, Gatherer } from './gatherer';
import { log } from './logger';

export type RunOptions = Omit<
  CliArgs,
  | 'debug'
  | 'json'
  | 'pattern'
  | 'inline'
  | 'require'
  | 'suiteParams'
  | 'reporter'
  | 'richEvents'
  | 'capability'
  | 'sandbox'
  | 'headless'
> & {
  environment?: string;
  playwrightOptions?: PlaywrightOptions;
  reporter?: CliArgs['reporter'] | Reporter;
};

type BaseContext = {
  params?: Params;
  start: number;
  end?: number;
};

type JourneyContext = BaseContext & {
  driver: Driver;
  pluginManager: PluginManager;
};

type StepResult = {
  status: StatusValue;
  url?: string;
  metrics?: Metrics;
  error?: Error;
};

type JourneyResult = {
  status: StatusValue;
  error?: Error;
};

type RunResult = Record<string, JourneyResult>;

type HookType = 'beforeAll' | 'afterAll';
export type SuiteHooks = Record<HookType, Array<HooksCallback>>;

interface Events {
  start: { numJourneys: number };
  'journey:register': {
    journey: Journey;
  };
  'journey:start': {
    journey: Journey;
    timestamp: number;
    params: Params;
  };
  'journey:end': BaseContext &
    JourneyResult &
    PluginOutput & {
      journey: Journey;
      options: RunOptions;
    };
  'journey:end:reported': unknown;
  'step:start': { journey: Journey; step: Step };
  'step:end': StepResult & {
    start: number;
    end: number;
    journey: Journey;
    step: Step;
  };
  end: unknown;
}

export default interface Runner {
  on<K extends keyof Events>(name: K, listener: (v: Events[K]) => void): this;
  emit<K extends keyof Events>(event: K, args: Events[K]): boolean;
}

export default class Runner extends EventEmitter {
  active = false;
  currentJourney?: Journey = null;
  journeys: Journey[] = [];
  hooks: SuiteHooks = { beforeAll: [], afterAll: [] };
  hookError: Error | undefined;
  static screenshotPath = join(CACHE_PATH, 'screenshots');

  static async createContext(options: RunOptions): Promise<JourneyContext> {
    const start = monotonicTimeInSeconds();
    const driver = await Gatherer.setupDriver(options);
    const pluginManager = await Gatherer.beginRecording(driver, options);
    /**
     * For each journey we create the screenshots folder for
     * caching all screenshots and clear them at end of each journey
     */
    await mkdirAsync(this.screenshotPath, { recursive: true });
    return {
      start,
      params: options.params,
      driver,
      pluginManager,
    };
  }

  async captureScreenshot(page: Driver['page'], step: Step) {
    await page.waitForLoadState('load');
    const buffer = await page
      .screenshot({
        type: 'jpeg',
        quality: 80,
      })
      .catch(() => {});
    /**
     * Write the screenshot image buffer with additional details (step
     * information) which could be extracted at the end of
     * each journey without impacting the step timing information
     */
    if (buffer) {
      const fileName = `${generateUniqueId()}.json`;
      await writeFileAsync(
        join(Runner.screenshotPath, fileName),
        JSON.stringify({
          step,
          data: buffer.toString('base64'),
        })
      );
    }
  }

  addHook(type: HookType, callback: HooksCallback) {
    this.hooks[type].push(callback);
  }

  addJourney(journey: Journey) {
    this.journeys.push(journey);
    this.currentJourney = journey;
  }

  async runBeforeAllHook(args: HooksArgs) {
    log(`Runner: beforeAll hooks`);
    await runParallel(this.hooks.beforeAll, args);
  }

  async runAfterAllHook(args: HooksArgs) {
    log(`Runner: afterAll hooks`);
    await runParallel(this.hooks.afterAll, args);
  }

  async runBeforeHook(journey: Journey, args: HooksArgs) {
    log(`Runner: before hooks for (${journey.name})`);
    await runParallel(journey.hooks.before, args);
  }

  async runAfterHook(journey: Journey, args: HooksArgs) {
    log(`Runner: after hooks for (${journey.name})`);
    await runParallel(journey.hooks.after, args);
  }

  async runStep(
    step: Step,
    context: JourneyContext,
    options: RunOptions
  ): Promise<StepResult> {
    const data: StepResult = {
      status: 'succeeded',
    };
    log(`Runner: start step (${step.name})`);
    const { metrics, screenshots } = options;
    const { driver, pluginManager } = context;
    /**
     * URL needs to be the first navigation request of any step
     * Listening for request solves the case where `about:blank` would be
     * reported for failed navigations
     */
    const captureUrl = req => {
      if (!data.url && req.isNavigationRequest()) {
        data.url = req.url();
      }
      driver.context.off('request', captureUrl);
    };
<<<<<<< HEAD
    driver.page.on('request', captureUrl);

=======
    driver.context.on('request', captureUrl);
>>>>>>> e43fb263
    try {
      pluginManager.onStep(step);
      await step.callback();
      if (metrics) {
        data.metrics = await pluginManager.get(PerformanceManager).getMetrics();
      }
    } catch (error) {
      data.status = 'failed';
      data.error = error;
    } finally {
      /**
       * Capture screenshot for the newly created pages
       * via popup or new windows/tabs
       *
       * Last open page will get us the correct screenshot
       */
      const pages = driver.context.pages();
      const page = pages[pages.length - 1];
      if (page) {
        data.url ??= page.url();
        if (screenshots && screenshots !== 'off') {
          await this.captureScreenshot(page, step);
        }
      }
    }
    log(`Runner: end step (${step.name})`);
    return data;
  }

  async runSteps(
    journey: Journey,
    context: JourneyContext,
    options: RunOptions
  ) {
    const results: Array<StepResult> = [];
    let skipStep = false;
    for (const step of journey.steps) {
      const start = monotonicTimeInSeconds();
      this.emit('step:start', { journey, step });
      let data: StepResult = { status: 'succeeded' };
      if (skipStep) {
        data.status = 'skipped';
      } else {
        data = await this.runStep(step, context, options);
        /**
         * skip next steps if the previous step returns error
         */
        if (data.error) skipStep = true;
      }
      this.emit('step:end', {
        journey,
        step,
        start,
        end: monotonicTimeInSeconds(),
        ...data,
      });
      if (options.pauseOnError && data.error) {
        await new Promise(r => process.stdin.on('data', r));
      }
      results.push(data);
    }
    return results;
  }

  registerJourney(journey: Journey, context: JourneyContext) {
    this.currentJourney = journey;
    const timestamp = getTimestamp();
    const { params } = context;
    this.emit('journey:start', { journey, timestamp, params });
    /**
     * Load and register the steps for the current journey
     */
    journey.callback({ ...context.driver, params });
  }

  async endJourney(
    journey,
    result: JourneyContext & JourneyResult,
    options: RunOptions
  ) {
    const { pluginManager, start, status, error } = result;
    const pluginOutput = await pluginManager.output();
    this.emit('journey:end', {
      journey,
      status,
      error,
      start,
      end: monotonicTimeInSeconds(),
      options,
      ...pluginOutput,
      browserconsole: status == 'failed' ? pluginOutput.browserconsole : [],
    });
    /**
     * Wait for the all the reported events to be consumed aschronously
     * by reporter.
     */
    if (options.reporter === 'json') {
      await once(this, 'journey:end:reported');
    }
    // clear screenshots cache after each journey
    await rmdirAsync(Runner.screenshotPath, { recursive: true });
  }

  /**
   * Simulate a journey run to capture errors in the beforeAll hook
   */
  async runFakeJourney(journey: Journey, options: RunOptions) {
    const start = monotonicTimeInSeconds();
    this.emit('journey:start', {
      journey,
      timestamp: getTimestamp(),
      params: options.params,
    });
    const result: JourneyResult = {
      status: 'failed',
      error: this.hookError,
    };
    this.emit('journey:end', {
      journey,
      start,
      options,
      end: monotonicTimeInSeconds(),
      ...result,
    });
    if (options.reporter === 'json') {
      await once(this, 'journey:end:reported');
    }
    return result;
  }

  async runJourney(journey: Journey, options: RunOptions) {
    const result: JourneyResult = {
      status: 'succeeded',
    };
    log(`Runner: start journey (${journey.name})`);
    const context = await Runner.createContext(options);
    try {
      this.registerJourney(journey, context);
      const hookArgs = {
        env: options.environment,
        params: options.params,
      };
      await this.runBeforeHook(journey, hookArgs);
      const stepResults = await this.runSteps(journey, context, options);
      /**
       * Mark journey as failed if any intermediate step fails
       */
      for (const stepResult of stepResults) {
        if (stepResult.status === 'failed') {
          result.status = stepResult.status;
          result.error = stepResult.error;
        }
      }
      await this.runAfterHook(journey, hookArgs);
    } catch (e) {
      result.status = 'failed';
      result.error = e;
    } finally {
      await this.endJourney(journey, { ...context, ...result }, options);
      await Gatherer.dispose(context.driver);
    }
    log(`Runner: end journey (${journey.name})`);
    return result;
  }

  async init(options: RunOptions) {
    const { reporter, outfd } = options;
    /**
     * Set up the corresponding reporter and fallback
     */
    const Reporter =
      typeof reporter === 'function'
        ? reporter
        : reporters[reporter] || reporters['default'];
    new Reporter(this, { fd: outfd });
    this.emit('start', { numJourneys: this.journeys.length });
    /**
     * Set up the directory for caching screenshots
     */
    await mkdirAsync(CACHE_PATH, { recursive: true });
  }

  async run(options: RunOptions) {
    const result: RunResult = {};
    if (this.active) {
      return result;
    }
    this.active = true;
    log(`Runner: run ${this.journeys.length} journeys`);
    this.init(options);
    await this.runBeforeAllHook({
      env: options.environment,
      params: options.params,
    }).catch(e => (this.hookError = e));

    const { dryRun, match, tags } = options;
    for (const journey of this.journeys) {
      /**
       * Used by heartbeat to gather all registered journeys
       */
      if (dryRun) {
        this.emit('journey:register', { journey });
        continue;
      }
      if (!journey.isMatch(match, tags)) {
        continue;
      }
      const journeyResult: JourneyResult = this.hookError
        ? await this.runFakeJourney(journey, options)
        : await this.runJourney(journey, options);
      result[journey.name] = journeyResult;
    }
    await Gatherer.stop();
    await this.runAfterAllHook({
      env: options.environment,
      params: options.params,
    });
    await this.reset();
    return result;
  }

  async reset() {
    /**
     * Clear all cache data stored for post processing by
     * the current synthetic agent run
     */
    await rmdirAsync(CACHE_PATH, { recursive: true });
    this.currentJourney = null;
    this.journeys = [];
    this.active = false;
    this.emit('end', {});
  }
}<|MERGE_RESOLUTION|>--- conflicted
+++ resolved
@@ -232,12 +232,8 @@
       }
       driver.context.off('request', captureUrl);
     };
-<<<<<<< HEAD
-    driver.page.on('request', captureUrl);
-
-=======
     driver.context.on('request', captureUrl);
->>>>>>> e43fb263
+
     try {
       pluginManager.onStep(step);
       await step.callback();
