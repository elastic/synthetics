import BaseReporter from './base';
import { StatusValue, FilmStrip, NetworkInfo } from '../common_types';
import { formatError } from '../helpers';
import { Journey } from '../dsl/journey';
import snakeCaseKeys from 'snakecase-keys';
import { Step } from '../dsl/step';

// we need this ugly require to get the program version
/* eslint-disable @typescript-eslint/no-var-requires */
const programVersion = require('../../package.json').version;

interface JourneyResults {
  id: string;
  name: string;
  meta: { [key: string]: any };
  duration_ms: number;
  url?: string; // URL at end of first step
  error?: Error;
  status: StatusValue;
  filmstrips?: Array<FilmStrip>;
  networkinfo?: Array<NetworkInfo>;
  steps: Array<{
    name: string;
    source: string;
    duration_ms: number;
    error: Error;
    screenshot: string;
    status: StatusValue;
  }>;
}

export default class JSONReporter extends BaseReporter {
  _registerListeners() {
    let journeyStatus: StatusValue = 'succeeded';
    let journeyError: Error;

    this.runner.on('journey:start', ({ journey, params }) => {
      this.writeJSON('journey/start', journey, {
        payload: { params, source: journey.callback.toString },
      });
    });

    this.runner.on(
      'step:end',
      ({ journey, step, durationMs, error, screenshot, url, status, metrics }) => {
        if (screenshot) {
          this.writeJSON('step/screenshot', journey, {
            step,
            blob: screenshot,
          });
        }
        this.writeJSON('step/end', journey, {
          step,
          error,
          url,
<<<<<<< HEAD
          payload: {
            source: step.callback.toString(),
            duration_ms: durationMs,
            error: formatError(error),
            url,
            status,
          },
=======
          status,
          metrics
>>>>>>> bc1035b3
        });

        if (status === 'failed') {
          journeyStatus = 'failed';
          journeyError = error;
        }
      }
    );

    this.runner.on(
      'journey:end',
      ({ journey, durationMs, filmstrips, networkinfo }) => {
        if (networkinfo) {
          networkinfo.forEach(ni => {
            this.writeJSON('journey/network_info', journey, {
              payload: snakeCaseKeys(ni),
            });
          });
        }
        if (filmstrips) {
          // Write each filmstrip separately so that we don't get documents that are too large
          filmstrips.forEach((strip, index) => {
            this.writeJSON('journey/filmstrips', journey, {
              payload: {
                index,
                ...{
                  name: strip.name,
                  ts: strip.ts,
                },
              },
              blob: strip.snapshot,
            });
          });
        }
        this.writeJSON('journey/end', journey, {
          payload: {
            duration_ms: durationMs,
            error: formatError(journeyError),
            status: journeyStatus,
          },
        });
      }
    );
  }

  // Writes a structered synthetics event
  // Note that blob is ultimately stored in ES as a base64 encoded string. You must base 64 encode
  // it before passing it into this function!
  // The payload field is an un-indexed field with no ES mapping, so users can put arbitary structured
  // stuff in there
  writeJSON(
    type: string,
    journey: Journey,
    {
      step,
      error,
      payload,
      blob,
      url,
    }: {
      url?: string;
      step?: Step;
      error?: Error;
      payload?: { [key: string]: any };
      blob?: string;
    }
  ) {
    this.write({
      '@timestamp': new Date(), // TODO: Use monotonic clock?
      type: type,
      journey: {
        name: journey.options.name,
        id: journey.options.id,
      },
      step: step
        ? {
            name: step.name,
            index: step.index,
          }
        : undefined,
      payload,
      blob,
      error: formatError(error),
      url,
      package_version: programVersion,
    });
  }
}<|MERGE_RESOLUTION|>--- conflicted
+++ resolved
@@ -42,7 +42,16 @@
 
     this.runner.on(
       'step:end',
-      ({ journey, step, durationMs, error, screenshot, url, status, metrics }) => {
+      ({
+        journey,
+        step,
+        durationMs,
+        error,
+        screenshot,
+        url,
+        status,
+        metrics,
+      }) => {
         if (screenshot) {
           this.writeJSON('step/screenshot', journey, {
             step,
@@ -53,18 +62,14 @@
           step,
           error,
           url,
-<<<<<<< HEAD
           payload: {
             source: step.callback.toString(),
             duration_ms: durationMs,
             error: formatError(error),
             url,
             status,
+            metrics,
           },
-=======
-          status,
-          metrics
->>>>>>> bc1035b3
         });
 
         if (status === 'failed') {
